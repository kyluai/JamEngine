/** @type {import('tailwindcss').Config} */
export default {
<<<<<<< HEAD
  content: [
    "./index.html",
    "./src/**/*.{js,ts,jsx,tsx}",
  ],
  theme: {
    extend: {},
=======
  content: ['./index.html', './src/**/*.{js,ts,jsx,tsx}'],
  darkMode: 'class',
  theme: {
    extend: {
      colors: {
        background: {
          DEFAULT: '#FFFFFF',
          dark: '#0A0A0B',
        },
        foreground: {
          DEFAULT: '#0A0A0B',
          dark: '#FAFAFA',
        },
        primary: {
          DEFAULT: '#7C3AED',
          foreground: '#FFFFFF',
        },
        secondary: {
          DEFAULT: '#2DD4BF',
          foreground: '#0A0A0B',
        },
        accent: {
          DEFAULT: '#F472B6',
          foreground: '#0A0A0B',
        },
        muted: {
          DEFAULT: '#F4F4F5',
          foreground: '#71717A',
          dark: '#27272A',
          'foreground-dark': '#A1A1AA',
        },
      },
      animation: {
        'gradient-x': 'gradient-x 15s ease infinite',
        'gradient-y': 'gradient-y 15s ease infinite',
        'gradient-xy': 'gradient-xy 15s ease infinite',
      },
      keyframes: {
        'gradient-y': {
          '0%, 100%': {
            'background-size': '400% 400%',
            'background-position': 'center top'
          },
          '50%': {
            'background-size': '200% 200%',
            'background-position': 'center center'
          }
        },
        'gradient-x': {
          '0%, 100%': {
            'background-size': '200% 200%',
            'background-position': 'left center'
          },
          '50%': {
            'background-size': '200% 200%',
            'background-position': 'right center'
          }
        },
        'gradient-xy': {
          '0%, 100%': {
            'background-size': '400% 400%',
            'background-position': 'left center'
          },
          '50%': {
            'background-size': '200% 200%',
            'background-position': 'right center'
          }
        }
      }
    },
>>>>>>> a9a65d48
  },
  plugins: [],
};<|MERGE_RESOLUTION|>--- conflicted
+++ resolved
@@ -1,13 +1,5 @@
 /** @type {import('tailwindcss').Config} */
 export default {
-<<<<<<< HEAD
-  content: [
-    "./index.html",
-    "./src/**/*.{js,ts,jsx,tsx}",
-  ],
-  theme: {
-    extend: {},
-=======
   content: ['./index.html', './src/**/*.{js,ts,jsx,tsx}'],
   darkMode: 'class',
   theme: {
@@ -78,7 +70,6 @@
         }
       }
     },
->>>>>>> a9a65d48
   },
   plugins: [],
 };