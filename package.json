{
  "name": "the-jam-engine",
  "private": true,
  "version": "0.1.0",
  "type": "module",
  "scripts": {
    "dev": "vite",
    "build": "tsc && vite build",
    "lint": "eslint . --ext ts,tsx --report-unused-disable-directives --max-warnings 0",
    "preview": "vite preview",
    "test": "vitest",
    "test:coverage": "vitest run --coverage",
    "test:ui": "vitest --ui"
  },
  "dependencies": {
<<<<<<< HEAD
    "@types/spotify-web-playback-sdk": "^0.1.19",
    "autoprefixer": "^10.4.21",
    "axios": "^1.8.4",
    "jsonwebtoken": "^9.0.2",
    "postcss": "^8.5.3",
    "react": "^18.2.0",
    "react-dom": "^18.2.0",
    "tailwindcss": "^4.1.3"
=======
    "@tensorflow/tfjs": "^4.22.0",
    "@types/node": "^22.14.0",
    "axios": "^1.8.4",
    "clsx": "^2.1.0",
    "framer-motion": "^11.0.8",
    "lucide-react": "^0.344.0",
    "natural": "^6.12.0",
    "react": "^18.3.1",
    "react-dom": "^18.3.1",
    "react-router-dom": "^7.5.0",
    "tailwind-merge": "^2.1.0"
>>>>>>> a9a65d48
  },
  "devDependencies": {
    "@testing-library/jest-dom": "^6.4.2",
    "@testing-library/react": "^14.2.1",
    "@types/axios": "^0.14.4",
    "@types/jsonwebtoken": "^9.0.9",
    "@types/react": "^18.2.55",
    "@types/react-dom": "^18.2.19",
    "@typescript-eslint/eslint-plugin": "^6.21.0",
    "@typescript-eslint/parser": "^6.21.0",
    "@vitejs/plugin-react": "^4.2.1",
    "@vitest/coverage-v8": "^1.2.2",
    "@vitest/ui": "^1.2.2",
    "eslint": "^8.56.0",
    "eslint-plugin-react-hooks": "^4.6.0",
    "eslint-plugin-react-refresh": "^0.4.5",
    "jsdom": "^24.0.0",
    "typescript": "^5.2.2",
    "vite": "^5.1.0",
    "vitest": "^1.2.2"
  }
}<|MERGE_RESOLUTION|>--- conflicted
+++ resolved
@@ -13,34 +13,15 @@
     "test:ui": "vitest --ui"
   },
   "dependencies": {
-<<<<<<< HEAD
     "@types/spotify-web-playback-sdk": "^0.1.19",
-    "autoprefixer": "^10.4.21",
     "axios": "^1.8.4",
-    "jsonwebtoken": "^9.0.2",
-    "postcss": "^8.5.3",
-    "react": "^18.2.0",
-    "react-dom": "^18.2.0",
-    "tailwindcss": "^4.1.3"
-=======
-    "@tensorflow/tfjs": "^4.22.0",
-    "@types/node": "^22.14.0",
-    "axios": "^1.8.4",
-    "clsx": "^2.1.0",
-    "framer-motion": "^11.0.8",
-    "lucide-react": "^0.344.0",
-    "natural": "^6.12.0",
     "react": "^18.3.1",
     "react-dom": "^18.3.1",
-    "react-router-dom": "^7.5.0",
-    "tailwind-merge": "^2.1.0"
->>>>>>> a9a65d48
+    "react-router-dom": "^7.5.0"
   },
   "devDependencies": {
     "@testing-library/jest-dom": "^6.4.2",
     "@testing-library/react": "^14.2.1",
-    "@types/axios": "^0.14.4",
-    "@types/jsonwebtoken": "^9.0.9",
     "@types/react": "^18.2.55",
     "@types/react-dom": "^18.2.19",
     "@typescript-eslint/eslint-plugin": "^6.21.0",
@@ -51,7 +32,6 @@
     "eslint": "^8.56.0",
     "eslint-plugin-react-hooks": "^4.6.0",
     "eslint-plugin-react-refresh": "^0.4.5",
-    "jsdom": "^24.0.0",
     "typescript": "^5.2.2",
     "vite": "^5.1.0",
     "vitest": "^1.2.2"
