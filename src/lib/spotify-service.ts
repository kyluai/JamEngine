--- conflicted
+++ resolved
@@ -1,21 +1,9 @@
 import axios, { AxiosError } from 'axios';
 import { MusicService, Track, Recommendation, CurrentTrack } from './music-service.interface';
-
-// Add Vite environment variable types
-interface ImportMetaEnv {
-  VITE_SPOTIFY_CLIENT_ID: string;
-  VITE_SPOTIFY_CLIENT_SECRET: string;
-  VITE_SPOTIFY_REDIRECT_URI?: string;
-}
-
-interface ImportMeta {
-  env: ImportMetaEnv;
-}
 
 interface SpotifyTrack {
   id: string;
   name: string;
-<<<<<<< HEAD
   artists: Array<{ name: string }>;
   album: {
     name: string;
@@ -32,53 +20,12 @@
   tracks: {
     items: SpotifyTrack[];
   };
-=======
-  artist: string;
-  album: string;
-  images: { url: string }[];
-  preview_url: string | null;
-  external_url: string;
-}
-
-export interface MoodAnalysis {
-  primaryMood: string;
-  secondaryMoods: string[];
-  keywords: string[];
-  themes: string[];
-  confidence: number;
-  explanation?: string;
-  musicalQualities?: string[];
-  inputType: 'mood' | 'scenario' | 'mixed';
-  scenario?: {
-    activity?: string;
-    setting?: string;
-    timeOfDay?: string;
-    energyLevel?: 'low' | 'medium' | 'high';
-    socialContext?: 'alone' | 'with_friends' | 'with_family' | 'in_crowd';
-    instrumentalPreference?: boolean;
-  };
-}
-
-export interface SpotifyRecommendation {
-  title: string;
-  artist: string;
-  album: string;
-  imageUrl: string;
-  previewUrl: string | null;
-  spotifyUrl: string;
-  mood: string;
-  description: string;
-  tempo: number;
-  genre: string;
-  moodAnalysis?: MoodAnalysis;
->>>>>>> a9a65d48
 }
 
 interface SpotifyRecommendationsResponse {
   tracks: SpotifyTrack[];
 }
 
-<<<<<<< HEAD
 interface SpotifyCurrentlyPlayingResponse {
   item: SpotifyTrack | null;
   is_playing: boolean;
@@ -89,24 +36,8 @@
   private readonly CLIENT_ID: string;
   private readonly CLIENT_SECRET: string;
   private readonly REDIRECT_URI: string;
-=======
-interface Context {
-  activity?: string;
-  timeOfDay?: string;
-  setting?: string;
-}
-
-export class SpotifyService {
-  private readonly CLIENT_ID = import.meta.env.VITE_SPOTIFY_CLIENT_ID;
-  private readonly CLIENT_SECRET = import.meta.env.VITE_SPOTIFY_CLIENT_SECRET;
-  private readonly REDIRECT_URI = import.meta.env.VITE_SPOTIFY_REDIRECT_URI || 'http://localhost:3000/callback';
->>>>>>> a9a65d48
   private accessToken: string | null = null;
   private refreshToken: string | null = null;
-
-  // Cache for recommendations to improve performance
-  private recommendationCache: Map<string, { timestamp: number, recommendations: SpotifyRecommendation[] }> = new Map();
-  private readonly CACHE_EXPIRY_MS = 30 * 60 * 1000; // 30 minutes
 
   constructor() {
     const clientId = import.meta.env.VITE_SPOTIFY_CLIENT_ID;
@@ -151,12 +82,6 @@
     const scope = [
       'user-read-private',
       'user-read-email',
-<<<<<<< HEAD
-=======
-      'playlist-read-private',
-      'playlist-modify-private',
-      'playlist-modify-public',
->>>>>>> a9a65d48
       'user-top-read',
       'user-read-recently-played',
       'user-read-playback-state',
@@ -201,1662 +126,147 @@
     }
   }
 
-<<<<<<< HEAD
   private async refreshAccessToken(): Promise<void> {
     if (!this.refreshToken) {
       throw new Error('No refresh token available');
     }
 
     try {
-      const params = new URLSearchParams({
-        grant_type: 'refresh_token',
-        refresh_token: this.refreshToken,
-        client_id: this.CLIENT_ID,
-        client_secret: this.CLIENT_SECRET
-      });
-
-      const response = await axios.post('https://accounts.spotify.com/api/token', params, {
+      const response = await axios.post('https://accounts.spotify.com/api/token',
+        new URLSearchParams({
+          grant_type: 'refresh_token',
+          refresh_token: this.refreshToken,
+          client_id: this.CLIENT_ID,
+          client_secret: this.CLIENT_SECRET
+        }), {
+          headers: {
+            'Content-Type': 'application/x-www-form-urlencoded'
+          }
+        });
+
+      this.accessToken = response.data.access_token;
+      localStorage.setItem('spotify_access_token', this.accessToken);
+    } catch (error) {
+      console.error('Error refreshing token:', error);
+      throw new Error('Failed to refresh access token');
+    }
+  }
+
+  private async makeRequest<T>(url: string, method: 'get' | 'post' = 'get', data?: any): Promise<T> {
+    if (!this.accessToken) {
+      throw new Error('Not authenticated');
+    }
+
+    try {
+      const response = await axios({
+        method,
+        url,
+        data,
         headers: {
-          'Content-Type': 'application/x-www-form-urlencoded'
+          'Authorization': `Bearer ${this.accessToken}`
         }
       });
-
-      this.accessToken = response.data.access_token;
-      localStorage.setItem('spotify_access_token', this.accessToken);
-    } catch (error) {
-      console.error('Error refreshing Spotify token:', error);
-      throw new Error('Failed to refresh Spotify token');
-    }
-  }
-
-  private async makeRequest<T>(url: string, method: 'get' | 'post' = 'get', data?: any): Promise<T> {
-    if (!this.accessToken) {
-      throw new Error('Not authenticated with Spotify');
-    }
-
-    try {
-      const response = await axios.request<T>({
-        url,
-        method,
-=======
-  private async getAccessToken(): Promise<string> {
-    try {
-      if (this.accessToken) {
-        // Verify the token is still valid
-        const isValid = await this.verifyToken(this.accessToken);
-        if (isValid) {
-          return this.accessToken;
-        }
-        // If token is invalid, clear it
-        this.accessToken = null;
-        localStorage.removeItem('spotify_access_token');
-      }
-
-      const savedToken = localStorage.getItem('spotify_access_token');
-      if (savedToken) {
-        const isValid = await this.verifyToken(savedToken);
-        if (isValid) {
-          this.accessToken = savedToken;
-          return savedToken;
-        }
-        localStorage.removeItem('spotify_access_token');
-      }
-
-      // If we get here, we need to force a new login
-      console.log('No valid token found, initiating new login');
-      localStorage.removeItem('spotify_access_token');
-      this.accessToken = null;
-      this.initiateLogin();
-      throw new Error('Please log in to Spotify to continue.');
-    } catch (error) {
-      console.error('Error in getAccessToken:', error);
-      // Force new login for any authorization errors
-      if (axios.isAxiosError(error) && (error.response?.status === 401 || error.response?.status === 403)) {
-        localStorage.removeItem('spotify_access_token');
-        this.accessToken = null;
-        this.initiateLogin();
+      return response.data;
+    } catch (error) {
+      if (error instanceof AxiosError && error.response?.status === 401) {
+        await this.refreshAccessToken();
+        // Retry the request with new token
+        const response = await axios({
+          method,
+          url,
+          data,
+          headers: {
+            'Authorization': `Bearer ${this.accessToken}`
+          }
+        });
+        return response.data;
       }
       throw error;
     }
   }
 
-  public async searchTracks(query: string): Promise<SpotifyTrack[]> {
-    try {
-      const token = await this.getAccessToken();
-      
-      // Clean and format the query to match Spotify's search behavior
-      const cleanQuery = this.formatSearchQuery(query);
-      console.log('Formatted search query:', cleanQuery);
-      
-      // Use the search endpoint with parameters that match Spotify's search behavior
-      const response = await axios.get('https://api.spotify.com/v1/search', {
->>>>>>> a9a65d48
-        headers: {
-          'Authorization': `Bearer ${this.accessToken}`,
-          'Content-Type': 'application/json'
-        },
-<<<<<<< HEAD
-        data
-      });
-
-      return response.data;
-    } catch (error) {
-      if (axios.isAxiosError(error) && error.response?.status === 401) {
-        await this.refreshAccessToken();
-        return this.makeRequest(url, method, data);
-      }
-      throw error;
-    }
-  }
-
-  private async fetchSpotifyApi<T>(endpoint: string, method: string = 'GET', body?: any): Promise<T> {
-    if (!this.accessToken) {
-      throw new Error('Not authenticated with Spotify');
-    }
-
-    try {
-      const response = await fetch(`https://api.spotify.com/${endpoint}`, {
-        method,
-        headers: {
-          'Authorization': `Bearer ${this.accessToken}`,
-          'Content-Type': 'application/json',
-        },
-        body: body ? JSON.stringify(body) : undefined
-      });
-
-      if (!response.ok) {
-        if (response.status === 401) {
-          this.accessToken = null;
-          localStorage.removeItem('spotify_access_token');
-          throw new Error('Session expired. Please log in again.');
-        }
-        throw new Error(`Spotify API error: ${response.statusText}`);
-=======
-        params: {
-          q: cleanQuery,
-          type: 'track',
-          limit: 20,
-          market: 'US',
-          include_external: 'audio'
-        }
-      });
-      
-      if (!response.data.tracks || response.data.tracks.items.length === 0) {
-        console.log('No tracks found with query:', cleanQuery);
-        return [];
-      }
-      
-      console.log(`Found ${response.data.tracks.items.length} tracks for query: ${cleanQuery}`);
-      
-      // Transform the tracks to our format
-      return response.data.tracks.items.map((track: any) => ({
-        id: track.id,
-        name: track.name,
-        artist: track.artists[0].name,
-        album: track.album.name,
-        images: track.album.images,
-        preview_url: track.preview_url,
-        external_url: track.external_urls.spotify
-      }));
-    } catch (error) {
-      console.error('Error searching tracks:', error);
-      if (axios.isAxiosError(error) && error.response?.status === 401) {
-        this.initiateLogin();
->>>>>>> a9a65d48
-      }
-
-      return await response.json();
-    } catch (error) {
-      console.error('Spotify API error:', error);
-      throw error;
-    }
-  }
-
-<<<<<<< HEAD
   public async searchTracks(query: string): Promise<Track[]> {
-    const response = await this.fetchSpotifyApi<{ tracks: { items: SpotifyTrack[] } }>(
-      `v1/search?q=${encodeURIComponent(query)}&type=track&limit=10`
+    const response = await this.makeRequest<SpotifySearchResponse>(
+      `https://api.spotify.com/v1/search?q=${encodeURIComponent(query)}&type=track&limit=10`
     );
-
     return response.tracks.items.map(this.convertSpotifyTrack);
   }
 
   private convertSpotifyTrack(track: SpotifyTrack): Track {
     return {
+      id: track.id,
       title: track.name,
-      artist: track.artists.map(artist => artist.name).join(', '),
-      mood: 'general',
-      confidence: 0.8,
-      tempo: 120,
-      genre: 'Unknown',
-      description: `Track from ${track.album.name}`,
-      previewUrl: track.preview_url || '',
+      artist: track.artists[0].name,
+      album: track.album.name,
+      imageUrl: track.album.images[0]?.url || '',
+      previewUrl: track.preview_url,
       externalUrl: track.external_urls.spotify,
-      imageUrl: track.album.images[0]?.url || ''
+      duration: track.duration_ms
     };
   }
 
-  private async getRecommendations(seedTracks: string[], mood: string): Promise<Track[]> {
-=======
-  private formatSearchQuery(text: string): string {
-    // Extract key terms that would be most relevant for Spotify search
-    const words = text.toLowerCase().split(/\s+/);
-    
-    // Remove common words that don't help with search
-    const stopWords = ['the', 'a', 'an', 'and', 'or', 'but', 'in', 'on', 'at', 'to', 'for', 'of', 'with', 'by'];
-    const filteredWords = words.filter(word => !stopWords.includes(word) && word.length > 2);
-    
-    // Prioritize mood words and activity words
-    const moodWords = ['happy', 'sad', 'energetic', 'calm', 'angry', 'romantic', 'nostalgic', 'peaceful', 
-                       'focused', 'party', 'chill', 'inspirational', 'cinematic', 'urban', 'nature', 
-                       'dreamy', 'introspective', 'relaxed', 'upbeat', 'melancholic', 'uplifting'];
-    
-    const activityWords = ['study', 'work', 'exercise', 'meditate', 'run', 'walk', 'drive', 'travel', 
-                           'read', 'write', 'code', 'paint', 'draw', 'dance', 'sing', 'play'];
-    
-    // Sort words by priority (mood and activity words first)
-    const sortedWords = [...filteredWords].sort((a, b) => {
-      const aIsMood = moodWords.some(mood => a.includes(mood));
-      const bIsMood = moodWords.some(mood => b.includes(mood));
-      if (aIsMood && !bIsMood) return -1;
-      if (!aIsMood && bIsMood) return 1;
+  public async getCurrentTrack(): Promise<CurrentTrack | null> {
+    try {
+      const response = await this.makeRequest<SpotifyCurrentlyPlayingResponse>(
+        'https://api.spotify.com/v1/me/player/currently-playing'
+      );
       
-      const aIsActivity = activityWords.some(activity => a.includes(activity));
-      const bIsActivity = activityWords.some(activity => b.includes(activity));
-      if (aIsActivity && !bIsActivity) return -1;
-      if (!aIsActivity && bIsActivity) return 1;
-      
-      return 0;
-    });
-    
-    // Take the top 5 most relevant words
-    const relevantWords = sortedWords.slice(0, 5);
-    
-    // Join with spaces to create the search query
-    return relevantWords.join(' ');
-  }
-
-  private async getRecommendations(seedTracks: string[], mood: string): Promise<SpotifyTrack[]> {
->>>>>>> a9a65d48
-    try {
-      // Validate seed tracks
-      if (!seedTracks || seedTracks.length === 0) {
-        console.log('No seed tracks provided for recommendations');
-        return [];
-      }
-      
-      // Get audio features for the mood
-      const energy = this.getEnergyFromMood(mood);
-      const valence = this.getValenceFromMood(mood);
-      const danceability = this.getDanceabilityFromMood(mood);
-<<<<<<< HEAD
-
-      // Create a proper query string instead of using URLSearchParams
-      const queryParams = {
-        seed_tracks: validTrackIds.join(','),
-        limit: 10,
-        target_energy: energy,
-        target_valence: valence,
-        target_danceability: danceability,
-        min_popularity: 20 // Lowered from 30 to get more tracks
-      };
-
-      console.log('Request parameters:', queryParams);
-
-      // Use the correct URL format for the recommendations endpoint
-      const response = await this.makeRequest<SpotifyRecommendationsResponse>(
-        `https://api.spotify.com/v1/recommendations?${new URLSearchParams(queryParams).toString()}`
-      );
-
-      console.log('Recommendations response:', {
-        status: response.status,
-        tracks: response.tracks?.length
-      });
-
-      if (!response.tracks) {
-        throw new Error('Invalid response from Spotify API');
-=======
-      
-      // Get genres for the mood
-      const genres = this.getGenresForMood(mood, ['pop', 'rock', 'electronic', 'dance']);
-      
-      // Create a query string with the seed tracks
-      const seedTracksQuery = seedTracks.join(',');
-      
-      // Add some randomization to the parameters to get different results each time
-      const randomEnergy = energy + (Math.random() * 0.2 - 0.1); // ±0.1 variation
-      const randomValence = valence + (Math.random() * 0.2 - 0.1); // ±0.1 variation
-      const randomDanceability = danceability + (Math.random() * 0.2 - 0.1); // ±0.1 variation
-      
-      // Use the recommendations endpoint
-      const response = await axios.get('https://api.spotify.com/v1/recommendations', {
-        headers: {
-          'Authorization': `Bearer ${token}`
-        },
-        params: {
-          seed_tracks: seedTracksQuery,
-          limit: 20,
-          market: 'US',
-          target_energy: randomEnergy,
-          target_valence: randomValence,
-          target_danceability: randomDanceability,
-          min_popularity: 20, // Include some less popular tracks for variety
-          max_popularity: 100
-        }
-      });
-      
-      if (!response.data.tracks || response.data.tracks.length === 0) {
-        console.log('No recommendations found for seed tracks:', seedTracks);
-        return [];
->>>>>>> a9a65d48
-      }
-      
-      console.log(`Found ${response.data.tracks.length} recommendations for seed tracks:`, seedTracks);
-      
-      // Transform the recommendations to our format
-      return response.data.tracks.map((track: any) => ({
-        id: track.id,
-        name: track.name,
-        artist: track.artists[0].name,
-        album: track.album.name,
-<<<<<<< HEAD
-        previewUrl: track.preview_url || null,
-        externalUrl: track.external_urls.spotify,
-        imageUrl: track.album.images[0]?.url || ''
-      }));
-    } catch (error) {
-      this.handleAxiosError(error);
-=======
-        images: track.album.images,
-        preview_url: track.preview_url,
-        external_url: track.external_urls.spotify
-      }));
-    } catch (error) {
-      console.error('Error getting recommendations:', error);
-      
-      if (axios.isAxiosError(error)) {
-        console.error('Spotify API error:', {
-          status: error.response?.status,
-          message: error.response?.data?.error?.message || error.message,
-          details: error.response?.data
-        });
-        
-        if (error.response?.status === 401) {
-          this.initiateLogin();
-          throw new Error('Your session has expired. Please log in again.');
-        }
-        
-        if (error.response?.status === 404) {
-          console.log('Recommendations not found, falling back to search');
-          // If recommendations fail, try searching for tracks based on the mood
-          return this.searchTracks(mood);
-        }
-      }
-      
-      throw error;
->>>>>>> a9a65d48
-    }
-  }
-
-  private getEnergyFromMood(mood: string): number {
-    const moodEnergyMap: { [key: string]: number } = {
-      'happy': 0.8,
-      'sad': 0.3,
-      'energetic': 0.9,
-      'calm': 0.3,
-      'angry': 0.9,
-      'romantic': 0.5,
-      'nostalgic': 0.4,
-      'peaceful': 0.2,
-      'focused': 0.4,
-      'party': 0.9,
-      'chill': 0.3,
-      'inspirational': 0.7,
-      'cinematic': 0.6,
-      'urban': 0.7,
-      'nature': 0.4,
-      'dreamy': 0.3,
-      'introspective': 0.3,
-      'neutral': 0.5
-    };
-    return moodEnergyMap[mood.toLowerCase()] || 0.5;
-  }
-
-  private getValenceFromMood(mood: string): number {
-    const moodValenceMap: { [key: string]: number } = {
-      'happy': 0.8,
-      'sad': 0.2,
-      'energetic': 0.7,
-      'calm': 0.6,
-      'angry': 0.3,
-      'romantic': 0.7,
-      'nostalgic': 0.5,
-      'peaceful': 0.7,
-      'focused': 0.5,
-      'party': 0.8,
-      'chill': 0.6,
-      'inspirational': 0.8,
-      'cinematic': 0.5,
-      'urban': 0.6,
-      'nature': 0.7,
-      'dreamy': 0.6,
-      'introspective': 0.4,
-      'neutral': 0.5
-    };
-    return moodValenceMap[mood.toLowerCase()] || 0.5;
-  }
-
-  private getDanceabilityFromMood(mood: string): number {
-    const moodDanceabilityMap: { [key: string]: number } = {
-      'happy': 0.7,
-      'sad': 0.3,
-      'energetic': 0.8,
-      'calm': 0.3,
-      'angry': 0.6,
-      'romantic': 0.4,
-      'nostalgic': 0.5,
-      'peaceful': 0.2,
-      'focused': 0.3,
-      'party': 0.9,
-      'chill': 0.4,
-      'inspirational': 0.5,
-      'cinematic': 0.3,
-      'urban': 0.7,
-      'nature': 0.3,
-      'dreamy': 0.3,
-      'introspective': 0.2,
-      'neutral': 0.5
-    };
-    return moodDanceabilityMap[mood.toLowerCase()] || 0.5;
-  }
-
-<<<<<<< HEAD
-  public async getRecommendationsFromText(text: string): Promise<Recommendation[]> {
-    try {
-      // First, search for tracks based on the text
-      console.log('Searching for tracks based on text:', text);
-      const searchResults = await this.searchTracks(text);
-      console.log('Found tracks from search:', searchResults.length);
-      
-      if (searchResults.length === 0) {
-        throw new Error('No tracks found matching your description');
-      }
-      
-      // Get track IDs for recommendations (limit to 5 as required by Spotify API)
-      const seedTrackIds = searchResults.slice(0, 5).map(track => track.id);
-      console.log('Using seed track IDs:', seedTrackIds);
-      
-      // Detect mood from the text
-      const detectedMood = this.determineMood(text);
-      console.log('Detected mood:', detectedMood);
-      
-      // Get recommendations based on the seed tracks
-      const recommendations = await this.getRecommendations(seedTrackIds, detectedMood);
-      console.log('Got recommendations:', recommendations.length);
-      
-      // Transform the recommendations into the expected format
-      return recommendations.map(track => ({
-        title: track.name,
-        artist: track.artist,
-        mood: detectedMood,
-        confidence: 0.8,
-        tempo: 120, // Default tempo value
-        genre: 'Various',
-        description: `A ${detectedMood} song that matches your vibe`,
-        previewUrl: track.previewUrl,
-        externalUrl: track.externalUrl,
-        imageUrl: track.imageUrl
-      }));
-    } catch (error) {
-      console.error('Error in getRecommendationsFromText:', error);
-      
-      if (axios.isAxiosError(error)) {
-        console.error('Spotify API error:', {
-          status: error.response?.status,
-          message: error.response?.data?.error?.message || error.message,
-          details: error.response?.data
-        });
-        
-        if (error.response?.status === 401) {
-          this.initiateLogin();
-          throw new Error('Your session has expired. Please log in again.');
-        }
-      }
-      
-      if (error instanceof Error) {
-        if (error.message.includes('access token')) {
-          this.initiateLogin();
-        }
-        throw error;
-      }
-      
-      throw new Error('Failed to get recommendations. Please try again.');
-    }
-  }
-  
-  private async getSimpleRecommendations(text: string, mood: string): Promise<Recommendation[]> {
-    try {
-      // Try to search with both text and mood
-      console.log('Trying to search with text and mood:', text, mood);
-      const searchResults = await this.searchTracks(`${text} ${mood}`);
-      
-      if (searchResults.length === 0) {
-        // If no results, try with just the mood
-        console.log('No results with text and mood, trying with just mood:', mood);
-        const moodSearchResults = await this.searchTracks(mood);
-        
-        if (moodSearchResults.length === 0) {
-          throw new Error('No tracks found matching your description');
-        }
-        
-        return moodSearchResults.map(track => ({
-          title: track.name,
-          artist: track.artist,
-          mood: mood,
-          confidence: 0.7,
-          tempo: 120, // Default tempo value
-          genre: 'Various',
-          description: `A ${mood} song that matches your vibe`,
-          previewUrl: track.previewUrl,
-          externalUrl: track.externalUrl,
-          imageUrl: track.imageUrl
-        }));
-      }
-      
-      return searchResults.map(track => ({
-        title: track.name,
-        artist: track.artist,
-        mood: mood,
-        confidence: 0.8,
-        tempo: 120, // Default tempo value
-        genre: 'Various',
-        description: `A ${mood} song that matches your vibe`,
-        previewUrl: track.previewUrl,
-        externalUrl: track.externalUrl,
-        imageUrl: track.imageUrl
-      }));
-    } catch (error) {
-      console.error('Error in getSimpleRecommendations:', error);
-      throw error;
-    }
-  }
-
-=======
->>>>>>> a9a65d48
-  private getGenresForMood(mood: string, availableGenres: string[]): string[] {
-    const moodGenreMap: { [key: string]: string[] } = {
-      'happy': ['pop', 'dance', 'disco', 'funk', 'soul', 'r-n-b'],
-      'sad': ['acoustic', 'piano', 'folk', 'indie', 'alternative'],
-      'energetic': ['rock', 'metal', 'punk', 'electronic', 'dance'],
-      'calm': ['ambient', 'classical', 'jazz', 'chill', 'meditation'],
-      'angry': ['metal', 'rock', 'punk', 'grunge', 'industrial'],
-      'romantic': ['r-n-b', 'soul', 'jazz', 'pop', 'indie'],
-      'nostalgic': ['classic', 'rock', 'pop', 'folk', 'jazz'],
-      'peaceful': ['ambient', 'classical', 'meditation', 'chill', 'jazz'],
-      'focused': ['ambient', 'classical', 'electronic', 'chill', 'lofi', 'instrumental'],
-      'party': ['dance', 'pop', 'electronic', 'hip-hop', 'house', 'edm'],
-      'chill': ['lofi', 'chill', 'ambient', 'jazz', 'indie'],
-      'inspirational': ['pop', 'rock', 'indie', 'electronic', 'ambient'],
-      'cinematic': ['classical', 'ambient', 'electronic', 'orchestral', 'soundtrack'],
-      'urban': ['hip-hop', 'r-n-b', 'soul', 'electronic', 'pop'],
-      'nature': ['ambient', 'folk', 'acoustic', 'world', 'new-age'],
-      'dreamy': ['ambient', 'electronic', 'chill', 'indie', 'dream-pop'],
-      'introspective': ['ambient', 'acoustic', 'piano', 'indie', 'folk']
-    };
-
-    const defaultGenres = ['pop', 'rock', 'hip-hop', 'electronic', 'dance'];
-    const moodGenres = moodGenreMap[mood.toLowerCase()] || defaultGenres;
-    
-    // Filter to only include available genres
-    return moodGenres.filter(genre => availableGenres.includes(genre));
-  }
-
-  private determineInputType(text: string): 'mood' | 'scenario' | 'mixed' {
-    // Mood indicators
-    const moodIndicators = [
-      /feel(ing)?\s+(\w+)/i,
-      /i'?m\s+(\w+)/i,
-      /i'?m\s+feeling\s+(\w+)/i,
-      /mood\s+(\w+)/i,
-      /emotion(ally)?\s+(\w+)/i,
-      /(\w+)\s+mood/i,
-      /feeling\s+(\w+)/i,
-      /(\w+)\s+emotion/i,
-      /(\w+)\s+feeling/i
-    ];
-    
-    // Scenario indicators
-    const scenarioIndicators = [
-      /at\s+(\w+)/i,
-      /in\s+(\w+)/i,
-      /on\s+(\w+)/i,
-      /with\s+(\w+)/i,
-      /while\s+(\w+)/i,
-      /during\s+(\w+)/i,
-      /for\s+(\w+)/i,
-      /studying\s+(\w+)/i,
-      /working\s+(\w+)/i,
-      /exercising\s+(\w+)/i,
-      /running\s+(\w+)/i,
-      /driving\s+(\w+)/i,
-      /walking\s+(\w+)/i,
-      /chilling\s+(\w+)/i,
-      /relaxing\s+(\w+)/i,
-      /partying\s+(\w+)/i,
-      /dancing\s+(\w+)/i,
-      /meditating\s+(\w+)/i,
-      /yoga\s+(\w+)/i,
-      /reading\s+(\w+)/i,
-      /writing\s+(\w+)/i,
-      /coding\s+(\w+)/i,
-      /brainstorming\s+(\w+)/i,
-      /hackathon\s+(\w+)/i
-    ];
-    
-    // Check for mood indicators
-    let moodCount = 0;
-    for (const pattern of moodIndicators) {
-      if (pattern.test(text)) {
-        moodCount++;
-      }
-    }
-    
-    // Check for scenario indicators
-    let scenarioCount = 0;
-    for (const pattern of scenarioIndicators) {
-      if (pattern.test(text)) {
-        scenarioCount++;
-      }
-    }
-    
-    // Additional checks for specific mood words
-    const moodWords = ['happy', 'sad', 'angry', 'excited', 'calm', 'relaxed', 'energetic', 'tired', 'focused', 'inspired'];
-    for (const word of moodWords) {
-      if (text.toLowerCase().includes(word)) {
-        moodCount++;
-      }
-    }
-    
-    // Additional checks for specific scenario words
-    const scenarioWords = ['beach', 'library', 'gym', 'party', 'concert', 'work', 'study', 'home', 'office', 'car', 'train', 'bus', 'plane'];
-    for (const word of scenarioWords) {
-      if (text.toLowerCase().includes(word)) {
-        scenarioCount++;
-      }
-    }
-    
-    // Determine input type based on counts
-    if (moodCount > scenarioCount && moodCount > 1) {
-      return 'mood';
-    } else if (scenarioCount > moodCount && scenarioCount > 1) {
-      return 'scenario';
-    } else {
-      return 'mixed';
-    }
-  }
-
-  private analyzeScenario(text: string): MoodAnalysis['scenario'] {
-    const scenario: MoodAnalysis['scenario'] = {};
-    
-    // Activity patterns (expanded)
-    const activityPatterns = {
-      studying: /study|learn|read|work|focus|brainstorm|hackathon|research|academic|school|university|college|knowledge|intellectual/i,
-      exercising: /workout|exercise|run|gym|fitness|training|sport|athletic|active|strength|endurance|jog|swim|bike|yoga|meditate/i,
-      relaxing: /relax|chill|rest|meditate|yoga|unwind|decompress|calm|peace|tranquility|serenity|balance|zen/i,
-      partying: /party|dance|club|celebration|festival|fun|upbeat|wild|crazy|loud|energetic|vibrant|lively|social|gathering|event/i,
-      commuting: /commute|travel|drive|walk|journey|road|trip|voyage|wander|roam|transport|transit|bus|train|plane|metro/i,
-      socializing: /hang|meet|social|friends|party|family|group|together|with|company|conversation|chat|talk/i,
-      working: /work|job|office|desk|computer|laptop|meeting|project|task|deadline|professional|business|career/i,
-      creative: /create|art|paint|draw|design|write|compose|music|song|poem|story|novel|blog|content|creative/i
-    };
-    
-    // Setting patterns (expanded)
-    const settingPatterns = {
-      nature: /nature|outdoors|park|forest|beach|mountain|ocean|wilderness|natural|organic|earth|green|wild|garden|lake|river/i,
-      urban: /city|street|downtown|urban|building|metropolitan|nightlife|night|cityscape|metropolis|downtown|neighborhood|district/i,
-      home: /home|house|room|apartment|bedroom|living room|kitchen|bathroom|couch|sofa|bed|chair|desk|studio|garage/i,
-      office: /office|work|desk|studio|cubicle|meeting room|conference|boardroom|classroom|lecture hall|library|cafe|coffee shop/i,
-      transport: /car|bus|train|plane|metro|subway|taxi|uber|lyft|bike|bicycle|motorcycle|boat|ship|ferry/i,
-      entertainment: /concert|show|movie|theater|cinema|stage|performance|festival|club|bar|pub|restaurant|cafe|coffee shop/i
-    };
-    
-    // Time of day patterns (expanded)
-    const timePatterns = {
-      morning: /morning|dawn|sunrise|breakfast|early|start|awake|fresh|new day|first thing|early hours/i,
-      afternoon: /afternoon|noon|lunch|midday|middle of the day|daytime|day|sun|sunny|bright/i,
-      evening: /evening|sunset|dusk|dinner|nightfall|twilight|late afternoon|early evening|after work|after school/i,
-      night: /night|midnight|late|nighttime|dark|moon|stars|late night|evening|nightfall|after dark|bedtime/i
-    };
-    
-    // Energy level patterns
-    const energyPatterns = {
-      low: /relax|chill|calm|peaceful|quiet|serene|tranquil|gentle|soft|soothing|peace|low energy|slow|easy/i,
-      medium: /moderate|balanced|steady|consistent|regular|normal|average|middle|medium|moderate energy/i,
-      high: /energetic|active|dynamic|intense|powerful|strong|vigorous|high energy|fast|quick|rapid|brisk/i
-    };
-    
-    // Social context patterns
-    const socialPatterns = {
-      alone: /alone|by myself|solo|myself|individual|personal|private|solitude|quiet time|me time|self/i,
-      with_friends: /friends|buddies|mates|pals|companions|with friends|group of friends|friend group|social circle/i,
-      with_family: /family|relatives|parents|siblings|brothers|sisters|cousins|with family|family time|family gathering/i,
-      in_crowd: /crowd|people|public|audience|spectators|onlookers|bystanders|strangers|others|everyone|everybody/i
-    };
-    
-    // Instrumental preference patterns
-    const instrumentalPatterns = {
-      instrumental: /instrumental|no vocals|without lyrics|background|ambient|atmospheric|soundtrack|score|music only|just music/i,
-      with_lyrics: /with lyrics|with vocals|with singing|with words|with voice|with voices|with singers|with vocalists/i
-    };
-    
-    // Check for activity
-    for (const [activity, pattern] of Object.entries(activityPatterns)) {
-      if (pattern.test(text)) {
-        scenario.activity = activity;
-        break;
-      }
-    }
-    
-    // Check for setting
-    for (const [setting, pattern] of Object.entries(settingPatterns)) {
-      if (pattern.test(text)) {
-        scenario.setting = setting;
-        break;
-      }
-    }
-    
-    // Check for time of day
-    for (const [time, pattern] of Object.entries(timePatterns)) {
-      if (pattern.test(text)) {
-        scenario.timeOfDay = time;
-        break;
-      }
-    }
-    
-    // Check for energy level
-    for (const [energy, pattern] of Object.entries(energyPatterns)) {
-      if (pattern.test(text)) {
-        scenario.energyLevel = energy as 'low' | 'medium' | 'high';
-        break;
-      }
-    }
-    
-    // Check for social context
-    for (const [social, pattern] of Object.entries(socialPatterns)) {
-      if (pattern.test(text)) {
-        scenario.socialContext = social as 'alone' | 'with_friends' | 'with_family' | 'in_crowd';
-        break;
-      }
-    }
-    
-    // Check for instrumental preference
-    for (const [preference, pattern] of Object.entries(instrumentalPatterns)) {
-      if (pattern.test(text)) {
-        scenario.instrumentalPreference = preference === 'instrumental';
-        break;
-      }
-    }
-    
-    return scenario;
-  }
-
-  private determineMood(text: string): MoodAnalysis {
-    // Enhanced mood detection with more sophisticated analysis
-    const moodKeywords: { [key: string]: string[] } = {
-      'happy': ['happy', 'joy', 'excited', 'cheerful', 'upbeat', 'fun', 'positive', 'uplifting', 'smile', 'laugh', 'bright', 'sunny', 'vibrant'],
-      'sad': ['sad', 'depressed', 'down', 'melancholy', 'blue', 'heartbroken', 'emotional', 'tears', 'crying', 'lonely', 'empty', 'dark', 'gloomy'],
-      'energetic': ['energetic', 'pumped', 'excited', 'energized', 'powerful', 'motivated', 'focused', 'productive', 'workout', 'exercise', 'dynamic', 'intense', 'powerful', 'strong'],
-      'calm': ['calm', 'peaceful', 'relaxed', 'serene', 'tranquil', 'meditation', 'mindful', 'quiet', 'gentle', 'soft', 'soothing', 'peace'],
-      'angry': ['angry', 'frustrated', 'mad', 'upset', 'annoyed', 'aggressive', 'furious', 'rage', 'hate', 'angst', 'intense', 'violent'],
-      'romantic': ['romantic', 'love', 'passionate', 'intimate', 'romance', 'date', 'valentine', 'heart', 'kiss', 'beautiful', 'sweet', 'tender'],
-      'nostalgic': ['nostalgic', 'memories', 'remember', 'past', 'old', 'retro', 'vintage', 'throwback', 'yesterday', 'childhood', 'memory', 'classic'],
-      'peaceful': ['peaceful', 'quiet', 'serene', 'tranquil', 'calm', 'gentle', 'soft', 'still', 'silent', 'quiet', 'hush', 'tranquility'],
-      'focused': ['focused', 'concentrated', 'study', 'work', 'productive', 'brainstorming', 'coding', 'writing', 'reading', 'attention', 'mindful', 'alert', 'sharp'],
-      'party': ['party', 'dance', 'club', 'celebration', 'festival', 'fun', 'upbeat', 'wild', 'crazy', 'loud', 'energetic', 'vibrant', 'lively'],
-      'chill': ['chill', 'relaxed', 'laid-back', 'easy', 'casual', 'lofi', 'background', 'mellow', 'smooth', 'cool', 'relaxing', 'easy-going'],
-      'inspirational': ['inspirational', 'motivational', 'inspiring', 'uplifting', 'encouraging', 'positive', 'empowering', 'encouraging', 'motivating', 'inspiring', 'powerful'],
-      'cinematic': ['cinematic', 'movie', 'film', 'dramatic', 'epic', 'grand', 'orchestral', 'soundtrack', 'scene', 'story', 'narrative', 'visual'],
-      'urban': ['urban', 'city', 'street', 'downtown', 'metropolitan', 'nightlife', 'night', 'cityscape', 'urban', 'metropolis', 'downtown'],
-      'nature': ['nature', 'outdoor', 'forest', 'mountain', 'ocean', 'beach', 'wilderness', 'natural', 'organic', 'earth', 'green', 'wild'],
-      'dreamy': ['dreamy', 'ethereal', 'float', 'cloud', 'dream', 'surreal', 'otherworldly', 'magical', 'mystical', 'fantasy', 'imaginative'],
-      'introspective': ['introspective', 'reflective', 'thoughtful', 'contemplative', 'meditative', 'deep', 'philosophical', 'thinking', 'self-aware', 'conscious', 'mindful']
-    };
-
-    // Theme keywords for additional context
-    const themeKeywords: { [key: string]: string[] } = {
-      'night': ['night', 'evening', 'dark', 'moon', 'stars', 'midnight', 'late', 'nighttime', 'dusk', 'twilight'],
-      'morning': ['morning', 'dawn', 'sunrise', 'early', 'breakfast', 'start', 'awake', 'fresh', 'new day'],
-      'summer': ['summer', 'sun', 'heat', 'warm', 'beach', 'vacation', 'holiday', 'sunny', 'hot', 'outdoor'],
-      'winter': ['winter', 'cold', 'snow', 'frost', 'ice', 'chilly', 'freezing', 'cozy', 'fireplace', 'warm'],
-      'rain': ['rain', 'rainy', 'wet', 'storm', 'thunder', 'lightning', 'drizzle', 'downpour', 'umbrella', 'puddle'],
-      'travel': ['travel', 'journey', 'adventure', 'explore', 'discover', 'road', 'trip', 'voyage', 'wander', 'roam'],
-      'workout': ['workout', 'exercise', 'gym', 'fitness', 'training', 'sport', 'athletic', 'active', 'strength', 'endurance'],
-      'study': ['study', 'learning', 'education', 'academic', 'school', 'university', 'college', 'knowledge', 'research', 'intellectual'],
-      'meditation': ['meditation', 'mindfulness', 'zen', 'yoga', 'breath', 'calm', 'peace', 'tranquility', 'serenity', 'balance'],
-      'party': ['party', 'celebration', 'festival', 'dance', 'club', 'social', 'gathering', 'event', 'fun', 'lively']
-    };
-
-    const words = text.toLowerCase().split(/\s+/);
-    const moodScores: { [key: string]: number } = {};
-    const themeScores: { [key: string]: number } = {};
-    const extractedKeywords: string[] = [];
-    const extractedThemes: string[] = [];
-
-    // First pass: check for exact matches and calculate scores
-    for (const [mood, keywords] of Object.entries(moodKeywords)) {
-      let score = 0;
-      for (const keyword of keywords) {
-        if (words.includes(keyword)) {
-          score += 2; // Exact match gets higher score
-          extractedKeywords.push(keyword);
-        } else {
-          // Check for partial matches
-          for (const word of words) {
-            if (word.includes(keyword) || keyword.includes(word)) {
-              score += 1; // Partial match gets lower score
-              if (!extractedKeywords.includes(keyword)) {
-                extractedKeywords.push(keyword);
-              }
-            }
-          }
-        }
-      }
-      if (score > 0) {
-        moodScores[mood] = score;
-      }
-    }
-
-    // Check for themes
-    for (const [theme, keywords] of Object.entries(themeKeywords)) {
-      let score = 0;
-      for (const keyword of keywords) {
-        if (words.includes(keyword)) {
-          score += 2;
-          extractedThemes.push(keyword);
-        } else {
-          for (const word of words) {
-            if (word.includes(keyword) || keyword.includes(word)) {
-              score += 1;
-              if (!extractedThemes.includes(keyword)) {
-                extractedThemes.push(keyword);
-              }
-            }
-          }
-        }
-      }
-      if (score > 0) {
-        themeScores[theme] = score;
-      }
-    }
-
-    // Find primary mood (highest score)
-    let primaryMood = 'neutral';
-    let maxScore = 0;
-    for (const [mood, score] of Object.entries(moodScores)) {
-      if (score > maxScore) {
-        maxScore = score;
-        primaryMood = mood;
-      }
-    }
-
-    // Find secondary moods (other moods with significant scores)
-    const secondaryMoods = Object.entries(moodScores)
-      .filter(([mood, score]) => mood !== primaryMood && score > 0)
-      .sort((a, b) => b[1] - a[1])
-      .map(([mood]) => mood)
-      .slice(0, 3); // Limit to top 3 secondary moods
-
-    // Context-based mood detection for specific activities
-    if (text.toLowerCase().includes('study') || text.toLowerCase().includes('work') || 
-        text.toLowerCase().includes('focus') || text.toLowerCase().includes('concentrate') ||
-        text.toLowerCase().includes('brainstorming') || text.toLowerCase().includes('coding')) {
-      if (primaryMood === 'neutral' || moodScores[primaryMood] < 3) {
-        primaryMood = 'focused';
-        if (!secondaryMoods.includes('focused')) {
-          secondaryMoods.unshift('focused');
-          if (secondaryMoods.length > 3) secondaryMoods.pop();
-        }
-      }
-    } else if (text.toLowerCase().includes('party') || text.toLowerCase().includes('dance') || 
-               text.toLowerCase().includes('celebration') || text.toLowerCase().includes('festival')) {
-      if (primaryMood === 'neutral' || moodScores[primaryMood] < 3) {
-        primaryMood = 'party';
-        if (!secondaryMoods.includes('party')) {
-          secondaryMoods.unshift('party');
-          if (secondaryMoods.length > 3) secondaryMoods.pop();
-        }
-      }
-    } else if (text.toLowerCase().includes('chill') || text.toLowerCase().includes('relax') || 
-               text.toLowerCase().includes('background') || text.toLowerCase().includes('lofi')) {
-      if (primaryMood === 'neutral' || moodScores[primaryMood] < 3) {
-        primaryMood = 'chill';
-        if (!secondaryMoods.includes('chill')) {
-          secondaryMoods.unshift('chill');
-          if (secondaryMoods.length > 3) secondaryMoods.pop();
-        }
-      }
-    } else if (text.toLowerCase().includes('inspire') || text.toLowerCase().includes('motivate') || 
-               text.toLowerCase().includes('encourage')) {
-      if (primaryMood === 'neutral' || moodScores[primaryMood] < 3) {
-        primaryMood = 'inspirational';
-        if (!secondaryMoods.includes('inspirational')) {
-          secondaryMoods.unshift('inspirational');
-          if (secondaryMoods.length > 3) secondaryMoods.pop();
-        }
-      }
-    }
-
-    // Special case for cinematic descriptions
-    if (text.toLowerCase().includes('cinematic') || text.toLowerCase().includes('movie') || 
-        text.toLowerCase().includes('film') || text.toLowerCase().includes('soundtrack') ||
-        text.toLowerCase().includes('scene') || text.toLowerCase().includes('main character')) {
-      if (primaryMood === 'neutral' || moodScores[primaryMood] < 3) {
-        primaryMood = 'cinematic';
-        if (!secondaryMoods.includes('cinematic')) {
-          secondaryMoods.unshift('cinematic');
-          if (secondaryMoods.length > 3) secondaryMoods.pop();
-        }
-      }
-    }
-
-    // Calculate confidence based on score strength
-    const confidence = Math.min(0.5 + (maxScore / 10), 1.0);
-    
-    // Determine input type and analyze scenario if needed
-    const inputType = this.determineInputType(text);
-    const scenario = inputType === 'scenario' || inputType === 'mixed' ? this.analyzeScenario(text) : undefined;
-
-    return {
-      primaryMood,
-      secondaryMoods,
-      keywords: extractedKeywords,
-      themes: extractedThemes,
-      confidence,
-      inputType,
-      scenario
-    };
-  }
-
-  private generateAIExplanation(
-    primaryMood: string,
-    keywords: string[],
-    themes: string[],
-    context: Context,
-    inputType: 'mood' | 'scenario' | 'mixed',
-    scenario?: MoodAnalysis['scenario']
-  ): string {
-    const { activity, timeOfDay, setting } = context;
-    
-    // Base explanation templates
-    const templates: { [key: string]: string } = {
-      focused: "These tracks are carefully selected to enhance your concentration and productivity. They feature steady rhythms and minimal distractions to help you maintain focus.",
-      party: "Get ready to dance! These high-energy tracks are perfect for creating an energetic atmosphere and getting everyone moving.",
-      chill: "These laid-back tunes create a relaxed atmosphere perfect for unwinding and taking it easy.",
-      happy: "Bright and uplifting melodies to boost your mood and spread positivity.",
-      sad: "Emotional and introspective tracks that resonate with your current feelings.",
-      energetic: "Powerful and dynamic tracks to boost your energy levels and motivation.",
-      relaxed: "Smooth and calming compositions to help you unwind and find peace.",
-      inspirational: "Uplifting and motivational tracks to spark creativity and drive.",
-      introspective: "Thoughtful and deep tracks that encourage self-reflection.",
-      nostalgic: "Songs that evoke memories and create a sense of longing for the past.",
-      romantic: "Sweet and intimate tracks perfect for romantic moments.",
-      cinematic: "Epic and dramatic compositions that create a movie-like atmosphere.",
-      urban: "Modern and contemporary tracks that capture the energy of city life.",
-      nature: "Organic and natural sounds that connect you with the outdoors.",
-      dreamy: "Ethereal and atmospheric tracks that transport you to another world.",
-      angry: "Intense and powerful tracks to channel your emotions.",
-      peaceful: "Serene and tranquil compositions to find inner peace.",
-      neutral: "Balanced and versatile tracks suitable for various situations."
-    };
-    
-    let explanation = templates[primaryMood.toLowerCase()] || "These tracks are selected based on your current mood and preferences.";
-    
-    // Add context-specific details
-    if (activity) {
-      explanation += ` Perfect for ${activity}${timeOfDay ? ` during the ${timeOfDay}` : ''}${setting ? ` in a ${setting} environment` : ''}.`;
-    }
-    
-    // Add keyword-specific details if available
-    if (keywords.length > 0) {
-      const relevantKeywords = keywords.slice(0, 3).join(', ');
-      explanation += ` The selection emphasizes ${relevantKeywords} elements.`;
-    }
-    
-    // Add theme-specific details if available
-    if (themes.length > 0) {
-      const relevantThemes = themes.slice(0, 2).join(' and ');
-      explanation += ` The music reflects ${relevantThemes} themes.`;
-    }
-    
-    // Add scenario-specific details if available
-    if (inputType === 'scenario' && scenario) {
-      if (scenario.activity) {
-        explanation = `Based on your ${scenario.activity} activity${scenario.setting ? ` in a ${scenario.setting} setting` : ''}, `;
-        
-        if (scenario.activity === 'studying') {
-          explanation += "we've selected tracks with minimal distractions and steady rhythms to help you maintain focus.";
-        } else if (scenario.activity === 'exercising') {
-          explanation += "we've chosen high-energy tracks with strong beats to keep you motivated during your workout.";
-        } else if (scenario.activity === 'relaxing') {
-          explanation += "we've picked calming tracks with smooth melodies to help you unwind and relax.";
-        } else if (scenario.activity === 'partying') {
-          explanation += "we've selected upbeat tracks with danceable rhythms to create an energetic atmosphere.";
-        } else if (scenario.activity === 'commuting') {
-          explanation += "we've chosen tracks that make your journey more enjoyable and less stressful.";
-        } else if (scenario.activity === 'socializing') {
-          explanation += "we've selected tracks that create a positive and engaging atmosphere for social interaction.";
-        } else if (scenario.activity === 'working') {
-          explanation += "we've chosen tracks that enhance productivity while maintaining focus.";
-        } else if (scenario.activity === 'creative') {
-          explanation += "we've selected tracks that inspire creativity and artistic expression.";
-        } else {
-          explanation += "we've chosen tracks that complement your activity and enhance the experience.";
-        }
-      } else if (scenario.setting) {
-        explanation = `For your ${scenario.setting} setting${scenario.timeOfDay ? ` during the ${scenario.timeOfDay}` : ''}, `;
-        
-        if (scenario.setting === 'nature') {
-          explanation += "we've selected tracks with organic sounds and peaceful melodies that connect with the natural environment.";
-        } else if (scenario.setting === 'urban') {
-          explanation += "we've chosen tracks that capture the energy and rhythm of city life.";
-        } else if (scenario.setting === 'home') {
-          explanation += "we've selected tracks that create a comfortable and relaxing atmosphere for your home environment.";
-        } else if (scenario.setting === 'office') {
-          explanation += "we've chosen tracks that enhance focus and productivity in a work environment.";
-        } else if (scenario.setting === 'transport') {
-          explanation += "we've selected tracks that make your journey more enjoyable and less stressful.";
-        } else if (scenario.setting === 'entertainment') {
-          explanation += "we've chosen tracks that enhance the entertainment experience and create the right atmosphere.";
-        } else {
-          explanation += "we've selected tracks that complement your setting and enhance the experience.";
-        }
-      }
-      
-      // Add energy level details if available
-      if (scenario.energyLevel) {
-        if (scenario.energyLevel === 'low') {
-          explanation += " The tracks have a relaxed pace and gentle dynamics to match your low-energy environment.";
-        } else if (scenario.energyLevel === 'medium') {
-          explanation += " The tracks have a balanced energy level that's neither too intense nor too relaxed.";
-        } else if (scenario.energyLevel === 'high') {
-          explanation += " The tracks have high energy and strong dynamics to match your energetic environment.";
-        }
-      }
-      
-      // Add social context details if available
-      if (scenario.socialContext) {
-        if (scenario.socialContext === 'alone') {
-          explanation += " These tracks are perfect for personal reflection and solo activities.";
-        } else if (scenario.socialContext === 'with_friends') {
-          explanation += " These tracks create a fun and engaging atmosphere for hanging out with friends.";
-        } else if (scenario.socialContext === 'with_family') {
-          explanation += " These tracks are suitable for family gatherings and create a warm, welcoming atmosphere.";
-        } else if (scenario.socialContext === 'in_crowd') {
-          explanation += " These tracks are designed to stand out in a busy environment and create a shared experience.";
-        }
-      }
-      
-      // Add instrumental preference details if available
-      if (scenario.instrumentalPreference !== undefined) {
-        if (scenario.instrumentalPreference) {
-          explanation += " The selection includes instrumental tracks to minimize distractions.";
-        } else {
-          explanation += " The selection includes tracks with vocals to provide lyrical content and engagement.";
-        }
-      }
-    }
-    
-    return explanation;
-  }
-
-  private getMusicalQualities(mood: string): string[] {
-    const qualities: { [key: string]: string[] } = {
-      focused: [
-        "Steady tempo and rhythm",
-        "Minimal vocal distractions",
-        "Clear instrumental focus",
-        "Consistent energy level"
-      ],
-      party: [
-        "High energy beats",
-        "Strong dance rhythms",
-        "Upbeat melodies",
-        "Dynamic bass lines"
-      ],
-      chill: [
-        "Smooth melodies",
-        "Relaxed tempo",
-        "Ambient textures",
-        "Gentle harmonies"
-      ],
-      happy: [
-        "Bright major chords",
-        "Upbeat rhythms",
-        "Cheerful melodies",
-        "Positive lyrics"
-      ],
-      sad: [
-        "Minor key progressions",
-        "Emotional melodies",
-        "Introspective lyrics",
-        "Subtle dynamics"
-      ],
-      energetic: [
-        "Fast tempo",
-        "Powerful rhythms",
-        "Strong dynamics",
-        "Driving bass"
-      ],
-      relaxed: [
-        "Slow to medium tempo",
-        "Smooth transitions",
-        "Peaceful melodies",
-        "Soft dynamics"
-      ],
-      inspirational: [
-        "Building arrangements",
-        "Uplifting progressions",
-        "Motivational lyrics",
-        "Dynamic crescendos"
-      ],
-      introspective: [
-        "Complex harmonies",
-        "Thoughtful lyrics",
-        "Layered textures",
-        "Subtle nuances"
-      ],
-      nostalgic: [
-        "Retro elements",
-        "Familiar melodies",
-        "Vintage sounds",
-        "Classic arrangements"
-      ],
-      romantic: [
-        "Intimate melodies",
-        "Soft dynamics",
-        "Emotional lyrics",
-        "Warm harmonies"
-      ],
-      cinematic: [
-        "Epic arrangements",
-        "Dramatic dynamics",
-        "Orchestral elements",
-        "Thematic development"
-      ],
-      urban: [
-        "Modern production",
-        "Contemporary beats",
-        "City-inspired sounds",
-        "Urban rhythms"
-      ],
-      nature: [
-        "Organic sounds",
-        "Natural textures",
-        "Environmental elements",
-        "Peaceful melodies"
-      ],
-      dreamy: [
-        "Atmospheric textures",
-        "Ethereal sounds",
-        "Floating melodies",
-        "Ambient layers"
-      ],
-      angry: [
-        "Heavy dynamics",
-        "Aggressive rhythms",
-        "Intense energy",
-        "Powerful sounds"
-      ],
-      peaceful: [
-        "Gentle melodies",
-        "Soft dynamics",
-        "Calming harmonies",
-        "Tranquil atmosphere"
-      ],
-      neutral: [
-        "Balanced arrangements",
-        "Moderate tempo",
-        "Versatile style",
-        "Adaptable mood"
-      ]
-    };
-    
-    return qualities[mood.toLowerCase()] || [
-      "Balanced musical elements",
-      "Versatile style",
-      "Adaptable mood"
-    ];
-  }
-
-  async getRecommendationsFromText(text: string): Promise<SpotifyRecommendation[]> {
-    // Check cache first
-    const cacheKey = text.toLowerCase().trim();
-    const cachedResult = this.recommendationCache.get(cacheKey);
-    if (cachedResult && Date.now() - cachedResult.timestamp < this.CACHE_EXPIRY_MS) {
-      console.log('Returning cached recommendations for:', text);
-      return cachedResult.recommendations;
-    }
-
-    try {
-      // Analyze the mood from the text
-      const moodAnalysis = this.determineMood(text);
-      console.log('Mood analysis:', moodAnalysis);
-      
-      // Generate AI explanation
-      const explanation = this.generateAIExplanation(
-        moodAnalysis.primaryMood, 
-        moodAnalysis.keywords, 
-        moodAnalysis.themes, 
-        this.extractContext(text),
-        moodAnalysis.inputType,
-        moodAnalysis.scenario
-      );
-      moodAnalysis.explanation = explanation;
-      console.log('Generated explanation:', explanation);
-
-      // Get musical qualities based on the mood
-      const musicalQualities = this.getMusicalQualities(moodAnalysis.primaryMood);
-      moodAnalysis.musicalQualities = musicalQualities;
-      
-      // Adjust search strategy based on input type
-      let searchQuery = text;
-      let searchResults: SpotifyTrack[] = [];
-      
-      if (moodAnalysis.inputType === 'mood') {
-        // For mood-based inputs, prioritize emotional keywords
-        console.log('Mood-based input detected, prioritizing emotional keywords');
-        const moodKeywords = [...moodAnalysis.keywords, moodAnalysis.primaryMood, ...moodAnalysis.secondaryMoods];
-        searchQuery = moodKeywords.slice(0, 3).join(' ');
-      } else if (moodAnalysis.inputType === 'scenario' && moodAnalysis.scenario) {
-        // For scenario-based inputs, prioritize activity and setting
-        console.log('Scenario-based input detected, prioritizing activity and setting');
-        const scenarioKeywords: string[] = [];
-        
-        if (moodAnalysis.scenario.activity) {
-          scenarioKeywords.push(moodAnalysis.scenario.activity);
-        }
-        
-        if (moodAnalysis.scenario.setting) {
-          scenarioKeywords.push(moodAnalysis.scenario.setting);
-        }
-        
-        if (moodAnalysis.scenario.timeOfDay) {
-          scenarioKeywords.push(moodAnalysis.scenario.timeOfDay);
-        }
-        
-        // Add mood keywords as secondary priority
-        scenarioKeywords.push(moodAnalysis.primaryMood);
-        
-        searchQuery = scenarioKeywords.join(' ');
-      }
-      
-      // First, try to search with the optimized query
-      console.log('Searching with optimized query:', searchQuery);
-      searchResults = await this.searchTracks(searchQuery);
-      
-      // If no results, fall back to direct text search
-      if (searchResults.length === 0) {
-        console.log('Optimized search failed, trying with direct text');
-        searchResults = await this.searchTracks(text);
-      }
-      
-      // If still no results, try with just the primary mood
-      if (searchResults.length === 0) {
-        console.log('Direct search failed, trying with just the primary mood');
-        searchResults = await this.searchTracks(moodAnalysis.primaryMood);
-      }
-      
-      // If we have results, transform them to recommendations
-      if (searchResults.length > 0) {
-        console.log(`Found ${searchResults.length} tracks, transforming to recommendations`);
-        const recommendations = await this.transformToRecommendations(searchResults, moodAnalysis);
-        
-        // Cache the results
-        this.recommendationCache.set(cacheKey, {
-          timestamp: Date.now(),
-          recommendations
-        });
-        
-        return recommendations;
-      }
-      
-      // If we still have no results, throw an error
-      throw new Error('No tracks found for your input. Please try a different description.');
-    } catch (error) {
-      console.error('Error in getRecommendationsFromText:', error);
-      throw error;
-    }
-  }
-
-  private async transformToRecommendations(
-    tracks: SpotifyTrack[],
-    moodAnalysis: MoodAnalysis
-  ): Promise<SpotifyRecommendation[]> {
-    try {
-      // Get seed tracks for recommendations
-      const seedTracks = tracks.slice(0, 5).map(track => track.id);
-      
-      // Get recommendations from Spotify
-      const recommendations = await this.getRecommendations(seedTracks, moodAnalysis.primaryMood);
-      
-      // Transform the recommendations
-      return recommendations.map(track => ({
-        title: track.name,
-        artist: track.artist,
-        album: track.album,
-        imageUrl: track.images[0]?.url || '',
-        previewUrl: track.preview_url,
-        spotifyUrl: track.external_url,
-        mood: moodAnalysis.primaryMood,
-        description: this.generateSpecificDescription(track, moodAnalysis),
-        tempo: 120, // Default tempo
-        genre: 'Various',
-        moodAnalysis: moodAnalysis
-      }));
-    } catch (error) {
-      console.error('Error transforming recommendations:', error);
-      // If recommendations fail, return the search results directly
-      return tracks.map(track => ({
-        title: track.name,
-        artist: track.artist,
-        album: track.album,
-        imageUrl: track.images[0]?.url || '',
-        previewUrl: track.preview_url,
-        spotifyUrl: track.external_url,
-        mood: moodAnalysis.primaryMood,
-        description: this.generateSpecificDescription(track, moodAnalysis),
-        tempo: 120,
-        genre: 'Various',
-        moodAnalysis: moodAnalysis
-      }));
-    }
-  }
-
-  public async getCurrentTrack(): Promise<CurrentTrack | null> {
-    try {
-      console.log('getCurrentTrack called');
-      const token = await this.getAccessToken();
-      console.log('Access token obtained for getCurrentTrack');
-      
-      const response = await axios.get('https://api.spotify.com/v1/me/player/currently-playing', {
-        headers: {
-          'Authorization': `Bearer ${token}`
-        }
-      });
-      
-      console.log('getCurrentTrack response status:', response.status);
-      
-      if (response.status === 204) {
-        console.log('No track currently playing (204 status)');
+      if (!response.item) {
         return null;
       }
+
+      return {
+        ...this.convertSpotifyTrack(response.item),
+        isPlaying: response.is_playing,
+        progress: response.progress_ms
+      };
+    } catch (error) {
+      console.error('Error getting current track:', error);
+      return null;
+    }
+  }
+
+  public async pausePlayback(): Promise<void> {
+    await this.makeRequest('https://api.spotify.com/v1/me/player/pause', 'post');
+  }
+
+  public async resumePlayback(): Promise<void> {
+    await this.makeRequest('https://api.spotify.com/v1/me/player/play', 'post');
+  }
+
+  public async skipToNextTrack(): Promise<void> {
+    await this.makeRequest('https://api.spotify.com/v1/me/player/next', 'post');
+  }
+
+  public async skipToPreviousTrack(): Promise<void> {
+    await this.makeRequest('https://api.spotify.com/v1/me/player/previous', 'post');
+  }
+
+  public async getRecommendationsFromText(text: string): Promise<Recommendation[]> {
+    try {
+      // Get seed tracks based on text analysis
+      const searchResults = await this.searchTracks(text);
+      if (searchResults.length === 0) {
+        throw new Error('No tracks found matching the input text');
+      }
+
+      // Use the first track as a seed
+      const seedTrack = searchResults[0];
       
-      const track = response.data.item;
-      const isPlaying = response.data.is_playing;
-      const progress = response.data.progress_ms;
-      const duration = track.duration_ms;
-      
-      console.log('Track data:', { 
-        name: track.name, 
-        artist: track.artists[0].name,
-        isPlaying,
-        progress,
-        duration
-      });
-      
-      return {
-        name: track.name,
-        artist: track.artists[0].name,
-        album: track.album.name,
-        imageUrl: track.album.images[0]?.url || '',
-        isPlaying,
-        progress,
-        duration
-      };
-    } catch (error) {
-      console.error('Error getting current track:', error);
-      throw error;
-    }
-  }
-  
-  public async pausePlayback(): Promise<void> {
-    try {
-      const token = await this.getAccessToken();
-      
-      await axios.put('https://api.spotify.com/v1/me/player/pause', null, {
-        headers: {
-          'Authorization': `Bearer ${token}`
-        }
-      });
-    } catch (error) {
-      console.error('Error pausing playback:', error);
-      throw error;
-    }
-  }
-  
-  public async resumePlayback(): Promise<void> {
-    try {
-      const token = await this.getAccessToken();
-      
-      await axios.put('https://api.spotify.com/v1/me/player/play', null, {
-        headers: {
-          'Authorization': `Bearer ${token}`
-        }
-      });
-    } catch (error) {
-      console.error('Error resuming playback:', error);
-      throw error;
-    }
-  }
-  
-  public async skipToNextTrack(): Promise<void> {
-    try {
-      const token = await this.getAccessToken();
-      
-      await axios.post('https://api.spotify.com/v1/me/player/next', null, {
-        headers: {
-          'Authorization': `Bearer ${token}`
-        }
-      });
-    } catch (error) {
-      console.error('Error skipping to next track:', error);
-      throw error;
-    }
-  }
-  
-  public async skipToPreviousTrack(): Promise<void> {
-    try {
-      const token = await this.getAccessToken();
-      
-      await axios.post('https://api.spotify.com/v1/me/player/previous', null, {
-        headers: {
-          'Authorization': `Bearer ${token}`
-        }
-      });
-    } catch (error) {
-      console.error('Error skipping to previous track:', error);
-      throw error;
-    }
-  }
-
-<<<<<<< HEAD
-  async getTopTracks(timeRange: 'short_term' | 'medium_term' | 'long_term' = 'medium_term', limit: number = 5): Promise<Track[]> {
-    const response = await this.fetchSpotifyApi<{ items: SpotifyTrack[] }>(
-      `v1/me/top/tracks?time_range=${timeRange}&limit=${limit}`
-    );
-
-    return response.items.map(this.convertSpotifyTrack);
-=======
-  private extractContext(input: string): Context {
-    const context: Context = {};
-    
-    // Time of day patterns
-    const timePatterns = {
-      morning: /morning|dawn|sunrise|breakfast/i,
-      afternoon: /afternoon|noon|lunch/i,
-      evening: /evening|sunset|dusk/i,
-      night: /night|midnight|late/i
-    };
-    
-    // Activity patterns
-    const activityPatterns = {
-      studying: /study|learn|read|work|focus|brainstorm|hackathon/i,
-      exercising: /workout|exercise|run|gym|fitness/i,
-      relaxing: /relax|chill|rest|meditate|yoga/i,
-      partying: /party|dance|celebration|festival/i,
-      commuting: /commute|travel|drive|walk|journey/i,
-      socializing: /hang|meet|social|friends|party/i
-    };
-    
-    // Setting patterns
-    const settingPatterns = {
-      nature: /nature|outdoors|park|forest|beach|mountain/i,
-      urban: /city|street|downtown|urban|building/i,
-      home: /home|house|room|apartment|bedroom/i,
-      office: /office|work|desk|studio/i,
-      transport: /car|bus|train|plane|metro/i
-    };
-    
-    // Check for time of day
-    for (const [time, pattern] of Object.entries(timePatterns)) {
-      if (pattern.test(input)) {
-        context.timeOfDay = time;
-        break;
-      }
-    }
-    
-    // Check for activity
-    for (const [activity, pattern] of Object.entries(activityPatterns)) {
-      if (pattern.test(input)) {
-        context.activity = activity;
-        break;
-      }
-    }
-    
-    // Check for setting
-    for (const [setting, pattern] of Object.entries(settingPatterns)) {
-      if (pattern.test(input)) {
-        context.setting = setting;
-        break;
-      }
-    }
-    
-    return context;
-  }
-
-  private generateSpecificDescription(track: SpotifyTrack, moodAnalysis: MoodAnalysis): string {
-    // Use mood analysis information to generate description
-    const { primaryMood, secondaryMoods, keywords } = moodAnalysis;
-    
-    // Create a more natural, Spotify-like description
-    let description = '';
-    
-    // Start with a personalized introduction
-    if (keywords.length > 0) {
-      description = `Based on your ${keywords.slice(0, 2).join(' and ')} vibe, `;
-    } else {
-      description = `Based on your ${primaryMood} mood, `;
-    }
-    
-    // Add track information
-    description += `"${track.name}" by ${track.artist} `;
-    
-    // Add mood information
-    description += `is a ${primaryMood} track`;
-    
-    // Add secondary moods if available
-    if (secondaryMoods.length > 0) {
-      description += ` with ${secondaryMoods.slice(0, 2).join(' and ')} elements`;
-    }
-    
-    // Add a contextual recommendation
-    if (primaryMood === 'focused' || primaryMood === 'calm') {
-      description += `. Perfect for studying or working.`;
-    } else if (primaryMood === 'energetic' || primaryMood === 'party') {
-      description += `. Great for workouts or parties.`;
-    } else if (primaryMood === 'chill' || primaryMood === 'peaceful') {
-      description += `. Ideal for relaxing or unwinding.`;
-    } else if (primaryMood === 'inspirational') {
-      description += `. Perfect for motivation and creativity.`;
-    } else if (primaryMood === 'cinematic') {
-      description += `. Great for creating a dramatic atmosphere.`;
-    } else if (primaryMood === 'urban') {
-      description += `. Perfect for city vibes and nightlife.`;
-    } else if (primaryMood === 'nature') {
-      description += `. Ideal for outdoor activities and nature.`;
-    } else if (primaryMood === 'dreamy') {
-      description += `. Perfect for daydreaming and relaxation.`;
-    } else if (primaryMood === 'introspective') {
-      description += `. Great for reflection and mindfulness.`;
-    } else {
-      description += `. Perfect for your current vibe.`;
-    }
-    
-    return description;
-  }
-
-  public async createPlaylist(name: string, description: string): Promise<string> {
-    try {
-      const token = await this.getAccessToken();
-      
-      // First get the user's ID
-      const userResponse = await axios.get('https://api.spotify.com/v1/me', {
-        headers: {
-          'Authorization': `Bearer ${token}`
-        }
-      });
-      
-      if (!userResponse.data || !userResponse.data.id) {
-        console.error('Failed to get user ID:', userResponse);
-        throw new Error('Could not get user ID from Spotify');
-      }
-
-      const userId = userResponse.data.id;
-      console.log('Creating playlist for user:', userId);
-      
-      // Create the playlist
-      const response = await axios.post(
-        `https://api.spotify.com/v1/users/${userId}/playlists`,
-        {
-          name,
-          description,
-          public: false
-        },
-        {
-          headers: {
-            'Authorization': `Bearer ${token}`,
-            'Content-Type': 'application/json'
-          }
-        }
+      // Get recommendations based on the seed track
+      const recommendations = await this.makeRequest<SpotifyRecommendationsResponse>(
+        `https://api.spotify.com/v1/recommendations?seed_tracks=${seedTrack.id}&limit=10`
       );
-      
-      if (!response.data || !response.data.id) {
-        console.error('Invalid playlist creation response:', response);
-        throw new Error('Invalid response from Spotify when creating playlist');
-      }
-
-      console.log('Successfully created playlist:', response.data.id);
-      return response.data.id;
-    } catch (error) {
-      console.error('Error creating playlist:', error);
-      if (axios.isAxiosError(error)) {
-        if (error.response?.status === 401 || error.response?.status === 403) {
-          // Clear token and force new login
-          localStorage.removeItem('spotify_access_token');
-          this.accessToken = null;
-          this.initiateLogin();
-          throw new Error('Your session has expired or you need additional permissions. Please log in again.');
-        }
-      }
-      throw new Error('Failed to create playlist. Please try logging in again.');
-    }
-  }
-
-  public async addTracksToPlaylist(playlistId: string, trackUris: string[]): Promise<void> {
-    try {
-      const token = await this.getAccessToken();
-      
-      await axios.post(
-        `https://api.spotify.com/v1/playlists/${playlistId}/tracks`,
-        {
-          uris: trackUris
-        },
-        {
-          headers: {
-            'Authorization': `Bearer ${token}`,
-            'Content-Type': 'application/json'
-          }
-        }
-      );
-    } catch (error) {
-      console.error('Error adding tracks to playlist:', error);
-      throw new Error('Failed to add tracks to playlist');
-    }
-  }
-
-  public async createPlaylistFromRecommendations(recommendations: SpotifyRecommendation[]): Promise<string> {
-    try {
-      // Create a new playlist
-      const playlistId = await this.createPlaylist(
-        'The Jam Engine Smart Radio Playlist',
-        'Playlist created by The Jam Engine Smart Radio based on your preferences'
-      );
-      
-      // Get track URIs from recommendations
-      const trackUris = recommendations.map(rec => {
-        // Extract track ID from spotifyUrl
-        const trackId = rec.spotifyUrl.split('/').pop();
-        return `spotify:track:${trackId}`;
-      });
-      
-      // Add tracks to the playlist
-      await this.addTracksToPlaylist(playlistId, trackUris);
-      
-      return playlistId;
-    } catch (error) {
-      console.error('Error creating playlist from recommendations:', error);
-      throw new Error('Failed to create playlist from recommendations');
-    }
->>>>>>> a9a65d48
+
+      return recommendations.tracks.map(track => ({
+        ...this.convertSpotifyTrack(track),
+        confidence: 0.8,
+        mood: 'neutral',
+        description: `Based on your input: "${text}"`
+      }));
+    } catch (error) {
+      console.error('Error getting recommendations:', error);
+      throw new Error('Failed to get recommendations');
+    }
   }
 } 