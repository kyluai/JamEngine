import React from 'react';
import ReactDOM from 'react-dom/client';
import App from './App';
import './index.css';

<<<<<<< HEAD
=======
// Apply theme on initial load
const applyTheme = () => {
  const savedTheme = localStorage.getItem('theme') as 'light' | 'dark' | 'system' | null;
  
  if (savedTheme === 'dark') {
    document.documentElement.classList.add('dark');
  } else if (savedTheme === 'light') {
    document.documentElement.classList.remove('dark');
  } else {
    // Default to system theme
    const systemTheme = window.matchMedia('(prefers-color-scheme: dark)').matches ? 'dark' : 'light';
    document.documentElement.classList.toggle('dark', systemTheme === 'dark');
  }
};

// Apply theme immediately
applyTheme();

>>>>>>> a9a65d48
ReactDOM.createRoot(document.getElementById('root')!).render(
  <React.StrictMode>
    <App />
  </React.StrictMode>
);<|MERGE_RESOLUTION|>--- conflicted
+++ resolved
@@ -3,8 +3,6 @@
 import App from './App';
 import './index.css';
 
-<<<<<<< HEAD
-=======
 // Apply theme on initial load
 const applyTheme = () => {
   const savedTheme = localStorage.getItem('theme') as 'light' | 'dark' | 'system' | null;
@@ -23,7 +21,6 @@
 // Apply theme immediately
 applyTheme();
 
->>>>>>> a9a65d48
 ReactDOM.createRoot(document.getElementById('root')!).render(
   <React.StrictMode>
     <App />
